--- conflicted
+++ resolved
@@ -1,4 +1,3 @@
-<<<<<<< HEAD
 import { createContext, useContext, useReducer, useEffect, useRef } from 'react';
 import type { ReactNode } from 'react';
 import { ProjectService } from '../services/projectService';
@@ -127,142 +126,142 @@
   const hasLoadedProjectsRef = useRef(false);
 
   const loadUserProjects = async (options?: { silent?: boolean }) => {
-    if (!user) return
-
-    const shouldShowLoading = !(options?.silent && hasLoadedProjectsRef.current)
+    if (!user) return;
+
+    const shouldShowLoading = !(options?.silent && hasLoadedProjectsRef.current);
 
     try {
       if (shouldShowLoading) {
-        dispatch({ type: 'SET_LOADING', payload: true })
+        dispatch({ type: 'SET_LOADING', payload: true });
       }
-      dispatch({ type: 'SET_ERROR', payload: null })
-
-      const projects = await ProjectService.getUserProjects(user.id)
-      dispatch({ type: 'SET_USER_PROJECTS', payload: projects })
+      dispatch({ type: 'SET_ERROR', payload: null });
+
+      const projects = await ProjectService.getUserProjects(user.id);
+      dispatch({ type: 'SET_USER_PROJECTS', payload: projects });
 
       if (!state.currentProject && projects.length > 0) {
-        dispatch({ type: 'SET_CURRENT_PROJECT', payload: projects[0] })
+        dispatch({ type: 'SET_CURRENT_PROJECT', payload: projects[0] });
       }
 
-      hasLoadedProjectsRef.current = true
-    } catch (error) {
-      console.error('Failed to load user projects:', error)
-      dispatch({ type: 'SET_ERROR', payload: '프로젝트를 불러오는데 실패했습니다.' })
-    }
-  }
+      hasLoadedProjectsRef.current = true;
+    } catch (error) {
+      console.error('Failed to load user projects:', error);
+      dispatch({ type: 'SET_ERROR', payload: '프로젝트를 불러오는데 실패했습니다.' });
+    }
+  };
 
   const loadRecentProjects = async () => {
-    if (!user) return
-
-    try {
-      const recentProjects = await ProjectService.getRecentProjects(user.id, 5)
-      dispatch({ type: 'SET_RECENT_PROJECTS', payload: recentProjects })
-    } catch (error) {
-      console.error('Failed to load recent projects:', error)
-    }
-  }
+    if (!user) return;
+
+    try {
+      const recentProjects = await ProjectService.getRecentProjects(user.id, 5);
+      dispatch({ type: 'SET_RECENT_PROJECTS', payload: recentProjects });
+    } catch (error) {
+      console.error('Failed to load recent projects:', error);
+    }
+  };
 
   const createProject = async (projectData: ProjectInsert): Promise<Project> => {
-    if (!user) throw new Error('사용자가 인증되지 않았습니다.')
+    if (!user) throw new Error('사용자가 인증되지 않았습니다.');
 
     try {
       const newProject = await ProjectService.createProject({
         ...projectData,
         owner_id: user.id
-      })
-
-      dispatch({ type: 'ADD_PROJECT', payload: newProject })
-      return newProject
-    } catch (error) {
-      console.error('Failed to create project:', error)
-      throw error
-    }
-  }
+      });
+
+      dispatch({ type: 'ADD_PROJECT', payload: newProject });
+      return newProject;
+    } catch (error) {
+      console.error('Failed to create project:', error);
+      throw error;
+    }
+  };
 
   const updateProject = async (projectId: string, updates: ProjectUpdate): Promise<Project> => {
     try {
-      const updatedProject = await ProjectService.updateProject(projectId, updates)
-      dispatch({ type: 'UPDATE_PROJECT', payload: updatedProject })
-      return updatedProject
-    } catch (error) {
-      console.error('Failed to update project:', error)
-      throw error
-    }
-  }
+      const updatedProject = await ProjectService.updateProject(projectId, updates);
+      dispatch({ type: 'UPDATE_PROJECT', payload: updatedProject });
+      return updatedProject;
+    } catch (error) {
+      console.error('Failed to update project:', error);
+      throw error;
+    }
+  };
 
   const deleteProject = async (projectId: string): Promise<void> => {
     try {
-      await ProjectService.deleteProject(projectId)
-      dispatch({ type: 'REMOVE_PROJECT', payload: projectId })
-    } catch (error) {
-      console.error('Failed to delete project:', error)
-      throw error
-    }
-  }
+      await ProjectService.deleteProject(projectId);
+      dispatch({ type: 'REMOVE_PROJECT', payload: projectId });
+    } catch (error) {
+      console.error('Failed to delete project:', error);
+      throw error;
+    }
+  };
 
   const selectProject = (project: Project) => {
-    dispatch({ type: 'SET_CURRENT_PROJECT', payload: project })
-
-    try {
-      localStorage.setItem('currentProject', JSON.stringify(project))
-    } catch (error) {
-      console.error('Failed to save current project to localStorage:', error)
-    }
-  }
+    dispatch({ type: 'SET_CURRENT_PROJECT', payload: project });
+
+    try {
+      localStorage.setItem('currentProject', JSON.stringify(project));
+    } catch (error) {
+      console.error('Failed to save current project to localStorage:', error);
+    }
+  };
 
   const getCurrentProject = (): Project | null => {
-    return state.currentProject
-  }
+    return state.currentProject;
+  };
 
   const clearProjects = () => {
-    hasLoadedProjectsRef.current = false
-    lastLoadedUserIdRef.current = null
-    dispatch({ type: 'CLEAR_PROJECTS' })
-
-    try {
-      localStorage.removeItem('currentProject')
-    } catch (error) {
-      console.error('Failed to clear current project from localStorage:', error)
-    }
-  }
+    hasLoadedProjectsRef.current = false;
+    lastLoadedUserIdRef.current = null;
+    dispatch({ type: 'CLEAR_PROJECTS' });
+
+    try {
+      localStorage.removeItem('currentProject');
+    } catch (error) {
+      console.error('Failed to clear current project from localStorage:', error);
+    }
+  };
 
   useEffect(() => {
     if (!isAuthenticated || !user) {
-      clearProjects()
-      return
-    }
-
-    const isSameUser = lastLoadedUserIdRef.current === user.id
-    const shouldUseSilentMode = isSameUser && hasLoadedProjectsRef.current
+      clearProjects();
+      return;
+    }
+
+    const isSameUser = lastLoadedUserIdRef.current === user.id;
+    const shouldUseSilentMode = isSameUser && hasLoadedProjectsRef.current;
 
     const restoreCurrentProject = () => {
       try {
-        const savedProject = localStorage.getItem('currentProject')
+        const savedProject = localStorage.getItem('currentProject');
         if (savedProject) {
-          const parsedProject: Project = JSON.parse(savedProject)
-          dispatch({ type: 'SET_CURRENT_PROJECT', payload: parsedProject })
+          const parsedProject: Project = JSON.parse(savedProject);
+          dispatch({ type: 'SET_CURRENT_PROJECT', payload: parsedProject });
         }
       } catch (error) {
-        console.error('Failed to restore current project from localStorage:', error)
+        console.error('Failed to restore current project from localStorage:', error);
       }
-    }
+    };
 
     const syncData = async () => {
       try {
-        await loadUserProjects({ silent: shouldUseSilentMode })
-        await loadRecentProjects()
-        lastLoadedUserIdRef.current = user.id
+        await loadUserProjects({ silent: shouldUseSilentMode });
+        await loadRecentProjects();
+        lastLoadedUserIdRef.current = user.id;
       } catch (error) {
-        console.error('Failed to load project data:', error)
+        console.error('Failed to load project data:', error);
       }
-    }
+    };
 
     if (!shouldUseSilentMode) {
-      restoreCurrentProject()
-    }
-
-    syncData()
-  }, [isAuthenticated, user?.id])
+      restoreCurrentProject();
+    }
+
+    syncData();
+  }, [isAuthenticated, user?.id]);
 
   const contextValue: ProjectContextType = {
     state,
@@ -274,30 +273,30 @@
     deleteProject,
     getCurrentProject,
     clearProjects
-  }
+  };
 
   return (
     <ProjectContext.Provider value={contextValue}>
       {children}
     </ProjectContext.Provider>
-  )
+  );
 }
 
 export function useProject() {
-  const context = useContext(ProjectContext)
+  const context = useContext(ProjectContext);
   if (context === undefined) {
-    throw new Error('useProject must be used within a ProjectProvider')
+    throw new Error('useProject must be used within a ProjectProvider');
   }
-  return context
+  return context;
 }
 
 export function useCurrentProject() {
-  const { state, getCurrentProject } = useProject()
+  const { state, getCurrentProject } = useProject();
   return {
     currentProject: getCurrentProject(),
     loading: state.loading,
     error: state.error
-  }
+  };
 }
 
 export function useUserProjects() {
@@ -308,7 +307,4 @@
     loading: state.loading,
     error: state.error
   };
-};
-=======
-aW1wb3J0IHsgY3JlYXRlQ29udGV4dCwgdXNlQ29udGV4dCwgdXNlUmVkdWNlciwgdXNlRWZmZWN0LCB1c2VSZWYgfSBmcm9tICdyZWFjdCcKaW1wb3J0IHR5cGUgeyBSZWFjdE5vZGUgfSBmcm9tICdyZWFjdCcKaW1wb3J0IHsgUHJvamVjdFNlcnZpY2UgfSBmcm9tICcuLi9zZXJ2aWNlcy9wcm9qZWN0U2VydmljZScKaW1wb3J0IHsgdXNlQXV0aCB9IGZyb20gJy4vQXV0aENvbnRleHQnCgppbnRlcmZhY2UgUHJvamVjdCB7CiAgaWQ6IHN0cmluZwogIG5hbWU6IHN0cmluZwogIGRlc2NyaXB0aW9uPzogc3RyaW5nIHwgbnVsbAogIHN0YXR1czogc3RyaW5nCiAgb3duZXJfaWQ6IHN0cmluZwogIGNyZWF0ZWRfYXQ6IHN0cmluZyB8IG51bGwKICB1cGRhdGVkX2F0OiBzdHJpbmcgfCBudWxsCiAgW2tleTogc3RyaW5nXTogYW55Cn0KCmludGVyZmFjZSBQcm9qZWN0SW5zZXJ0IHsKICBuYW1lOiBzdHJpbmcKICBkZXNjcmlwdGlvbj86IHN0cmluZwogIHN0YXR1cz86IHN0cmluZwogIG93bmVyX2lkOiBzdHJpbmcKfQoKaW50ZXJmYWNlIFByb2plY3RVcGRhdGUgewogIG5hbWU/OiBzdHJpbmcKICBkZXNjcmlwdGlvbj86IHN0cmluZwogIHN0YXR1cz86IHN0cmluZwogIHVwZGF0ZWRfYXQ/OiBzdHJpbmcKfQoKaW50ZXJmYWNlIFByb2plY3RTdGF0ZSB7CiAgY3VycmVudFByb2plY3Q6IFByb2plY3QgfCBudWxsCiAgdXNlclByb2plY3RzOiBQcm9qZWN0W10KICByZWNlbnRQcm9qZWN0czogUHJvamVjdFtdCiAgbG9hZGluZzogYm9vbGVhbgogIGVycm9yOiBzdHJpbmcgfCBudWxsCn0KCnR5cGUgUHJvamVjdEFjdGlvbiA9CiAgfCB7IHR5cGU6ICdTRVRfTE9BRElORyc7IHBheWxvYWQ6IGJvb2xlYW4gfQogIHwgeyB0eXBlOiAnU0VUX0VSUk9SJzsgcGF5bG9hZDogc3RyaW5nIHwgbnVsbCB9CiAgfCB7IHR5cGU6ICdTRVRfQ1VSUkVOVF9QUk9KRUNUJzsgcGF5bG9hZDogUHJvamVjdCB8IG51bGwgfQogIHwgeyB0eXBlOiAnU0VUX1VTRVJfUFJPSkVDVFMnOyBwYXlsb2FkOiBQcm9qZWN0W10gfQogIHwgeyB0eXBlOiAnU0VUX1JFQ0VOVF9QUk9KRUNUUyc7IHBheWxvYWQ6IFByb2plY3RbXSB9CiAgfCB7IHR5cGU6ICdBRERfUFJPSkVDVCc7IHBheWxvYWQ6IFByb2plY3QgfQogIHwgeyB0eXBlOiAnVVBEQVRFX1BST0pFQ1QnOyBwYXlsb2FkOiBQcm9qZWN0IH0KICB8IHsgdHlwZTogJ1JFTU9WRV9QUk9KRUNUJzsgcGF5bG9hZDogc3RyaW5nIH0KICB8IHsgdHlwZTogJ0NMRUFSX1BST0pFQ1RTJyB9Cgpjb25zdCBpbml0aWFsU3RhdGU6IFByb2plY3RTdGF0ZSA9IHsKICBjdXJyZW50UHJvamVjdDogbnVsbCwKICB1c2VyUHJvamVjdHM6IFtdLAogIHJlY2VudFByb2plY3RzOiBbXSwKICBsb2FkaW5nOiBmYWxzZSwKICBlcnJvcjogbnVsbAp9CgpmdW5jdGlvbiBwcm9qZWN0UmVkdWNlcihzdGF0ZTogUHJvamVjdFN0YXRlLCBhY3Rpb246IFByb2plY3RBY3Rpb24pOiBQcm9qZWN0U3RhdGUgewogIHN3aXRjaCAoYWN0aW9uLnR5cGUpIHsKICAgIGNhc2UgJ1NFVF9MT0FESU5HJzoKICAgICAgcmV0dXJuIHsgLi4uc3RhdGUsIGxvYWRpbmc6IGFjdGlvbi5wYXlsb2FkIH0KICAgIGNhc2UgJ1NFVF9FUlJPUic6CiAgICAgIHJldHVybiB7IC4uLnN0YXRlLCBlcnJvcjogYWN0aW9uLnBheWxvYWQsIGxvYWRpbmc6IGZhbHNlIH0KICAgIGNhc2UgJ1NFVF9DVVJSRU5UX1BST0pFQ1QnOgogICAgICByZXR1cm4geyAuLi5zdGF0ZSwgY3VycmVudFByb2plY3Q6IGFjdGlvbi5wYXlsb2FkIH0KICAgIGNhc2UgJ1NFVF9VU0VSX1BST0pFQ1RTJzoKICAgICAgcmV0dXJuIHsgLi4uc3RhdGUsIHVzZXJQcm9qZWN0czogYWN0aW9uLnBheWxvYWQsIGxvYWRpbmc6IGZhbHNlIH0KICAgIGNhc2UgJ1NFVF9SRUNFTlRfUFJPSkVDVFMnOgogICAgICByZXR1cm4geyAuLi5zdGF0ZSwgcmVjZW50UHJvamVjdHM6IGFjdGlvbi5wYXlsb2FkIH0KICAgIGNhc2UgJ0FERF9QUk9KRUNUJzoKICAgICAgcmV0dXJuIHsKICAgICAgICAuLi5zdGF0ZSwKICAgICAgICB1c2VyUHJvamVjdHM6IFthY3Rpb24ucGF5bG9hZCwgLi4uc3RhdGUudXNlclByb2plY3RzXSwKICAgICAgICByZWNlbnRQcm9qZWN0czogW2FjdGlvbi5wYXlsb2FkLCAuLi5zdGF0ZS5yZWNlbnRQcm9qZWN0cy5zbGljZSgwLCA0KV0KICAgICAgfQogICAgY2FzZSAnVVBEQVRFX1BST0pFQ1QnOgogICAgICByZXR1cm4gewogICAgICAgIC4uLnN0YXRlLAogICAgICAgIHVzZXJQcm9qZWN0czogc3RhdGUudXNlclByb2plY3RzLm1hcChwcm9qZWN0ID0+CiAgICAgICAgICBwcm9qZWN0LmlkID09PSBhY3Rpb24ucGF5bG9hZC5pZCA/IGFjdGlvbi5wYXlsb2FkIDogcHJvamVjdAogICAgICAgICksCiAgICAgICAgcmVjZW50UHJvamVjdHM6IHN0YXRlLnJlY2VudFByb2plY3RzLm1hcChwcm9qZWN0ID0+CiAgICAgICAgICBwcm9qZWN0LmlkID09PSBhY3Rpb24ucGF5bG9hZC5pZCA/IGFjdGlvbi5wYXlsb2FkIDogcHJvamVjdAogICAgICAgICksCiAgICAgICAgY3VycmVudFByb2plY3Q6IHN0YXRlLmN1cnJlbnRQcm9qZWN0Py5pZCA9PT0gYWN0aW9uLnBheWxvYWQuaWQgPyBhY3Rpb24ucGF5bG9hZCA6IHN0YXRlLmN1cnJlbnRQcm9qZWN0CiAgICAgIH0KICAgIGNhc2UgJ1JFTU9WRV9QUk9KRUNUJzoKICAgICAgcmV0dXJuIHsKICAgICAgICAuLi5zdGF0ZSwKICAgICAgICB1c2VyUHJvamVjdHM6IHN0YXRlLnVzZXJQcm9qZWN0cy5maWx0ZXIocHJvamVjdCA9PiBwcm9qZWN0LmlkICE9PSBhY3Rpb24ucGF5bG9hZCksCiAgICAgICAgcmVjZW50UHJvamVjdHM6IHN0YXRlLnJlY2VudFByb2plY3RzLmZpbHRlcihwcm9qZWN0ID0+IHByb2plY3QuaWQgIT09IGFjdGlvbi5wYXlsb2FkKSwKICAgICAgICBjdXJyZW50UHJvamVjdDogc3RhdGUuY3VycmVudFByb2plY3Q/LmlkID09PSBhY3Rpb24ucGF5bG9hZCA/IG51bGwgOiBzdGF0ZS5jdXJyZW50UHJvamVjdAogICAgICB9CiAgICBjYXNlICdDTEVBUl9QUk9KRUNUUyc6CiAgICAgIHJldHVybiB7CiAgICAgICAgLi4uc3RhdGUsCiAgICAgICAgY3VycmVudFByb2plY3Q6IG51bGwsCiAgICAgICAgdXNlclByb2plY3RzOiBbXSwKICAgICAgICByZWNlbnRQcm9qZWN0czogW10sCiAgICAgICAgbG9hZGluZzogZmFsc2UsCiAgICAgICAgZXJyb3I6IG51bGwKICAgICAgfQogICAgZGVmYXVsdDoKICAgICAgcmV0dXJuIHN0YXRlCiAgfQp9CgppbnRlcmZhY2UgUHJvamVjdENvbnRleHRUeXBlIHsKICBzdGF0ZTogUHJvamVjdFN0YXRlCiAgc2VsZWN0UHJvamVjdDogKHByb2plY3Q6IFByb2plY3QpID0+IHZvaWQKICBsb2FkVXNlclByb2plY3RzOiAob3B0aW9ucz86IHsgc2lsZW50PzogYm9vbGVhbiB9KSA9PiBQcm9taXNlPHZvaWQ+CiAgbG9hZFJlY2VudFByb2plY3RzOiAoKSA9PiBQcm9taXNlPHZvaWQ+CiAgY3JlYXRlUHJvamVjdDogKHByb2plY3REYXRhOiBQcm9qZWN0SW5zZXJ0KSA9PiBQcm9taXNlPFByb2plY3Q+CiAgdXBkYXRlUHJvamVjdDogKHByb2plY3RJZDogc3RyaW5nLCB1cGRhdGVzOiBQcm9qZWN0VXBkYXRlKSA9PiBQcm9taXNlPFByb2plY3Q+CiAgZGVsZXRlUHJvamVjdDogKHByb2plY3RJZDogc3RyaW5nKSA9PiBQcm9taXNlPHZvaWQ+CiAgZ2V0Q3VycmVudFByb2plY3Q6ICgpID0+IFByb2plY3QgfCBudWxsCiAgY2xlYXJQcm9qZWN0czogKCkgPT4gdm9pZAp9Cgpjb25zdCBQcm9qZWN0Q29udGV4dCA9IGNyZWF0ZUNvbnRleHQ8UHJvamVjdENvbnRleHRUeXBlIHwgdW5kZWZpbmVkPih1bmRlZmluZWQpCgpleHBvcnQgZnVuY3Rpb24gUHJvamVjdFByb3ZpZGVyKHsgY2hpbGRyZW4gfTogeyBjaGlsZHJlbiA6IFJlYWN0Tm9kZSB9KSB7CiAgY29uc3QgW3N0YXRlLCBkaXNwYXRjaF0gPSB1c2VSZWR1Y2VyKHByb2plY3RSZWR1Y2VyLCBpbml0aWFsU3RhdGUpCiAgY29uc3QgeyB1c2VyLCBpc0F1dGhlbnRpY2F0ZWQgfSA9IHVzZUF1dGgoKQogIGNvbnN0IGxhc3RMb2FkZWRVc2VySWRSZWYgPSB1c2VSZWY8c3RyaW5nIHwgbnVsbD4obnVsbCkKICBjb25zdCBoYXNMb2FkZWRQcm9qZWN0c1JlZiA9IHVzZVJlZihmYWxzZS...
->>>>>>> 22419753
+};